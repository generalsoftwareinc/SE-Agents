--- conflicted
+++ resolved
@@ -44,16 +44,6 @@
             while True:
                 response = next(gen)
 
-<<<<<<< HEAD
-                if response.type == "assistant" or response.type == "thinking":
-                    print(response.content, end="", flush=True)
-                elif response.type == "tool_call_started":
-                    print(f"\n\n🟡 {response.content}\n")
-                elif response.type == "tool_result":
-                    print(f"\n\n🟢 Tool result:\n{response.content}\n")
-                elif response.type == "tool_error":
-                    print(f"\n\n🔴 Tool error:\n{response.content}\n")
-=======
                 if response.type == "assistant":
                     print(response.content, end="", flush=True)
                 elif response.type == "thinking":
@@ -68,7 +58,6 @@
                     print(f"\n\n{BLUE}🟢 Tool result:\n{response.content}{RESET}\n")
                 elif response.type == "tool_error":
                     print(f"\n\n{RED}🔴 Tool error:\n{response.content}{RESET}\n")
->>>>>>> 983a3e1c
         except StopIteration:
             # Generator is done
             pass
